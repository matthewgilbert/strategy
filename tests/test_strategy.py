<<<<<<< HEAD
=======
from strategy.portfolios import ExpiryPortfolio, FixedFrequencyPortfolio
from strategy.strategy import Exposures
>>>>>>> 24d49362
import strategy.strategy as strat
import pandas as pd
import numpy as np
import unittest
import os
from pandas.util.testing import assert_frame_equal, assert_series_equal, \
    assert_index_equal
from . import util

# suppress missing price data warnings
strat.WARNINGS = "ignore"


class TestExpiryPortfolio(unittest.TestCase):

    def setUp(self):
        cdir = os.path.dirname(__file__)
        self.marketdata = os.path.join(cdir, 'marketdata')
        self.metadata = os.path.join(cdir, 'marketdata',
                                     'instrument_meta.json')
        self.CAPITAL = 1000000
        self.sd = pd.Timestamp("2015-01-02")
        self.ed = pd.Timestamp("2015-03-23")

    def tearDown(self):
        pass

    def assert_simulation_equal(self, sim1, sim2):
        self.assertEquals(sim1._fields, sim2._fields)
<<<<<<< HEAD
        assert_frame_equal(sim1.holdings, sim2.holdings, check_exact=False)
        assert_frame_equal(sim1.trades, sim2.trades, check_exact=False)
        assert_series_equal(sim1.pnl, sim2.pnl, check_exact=False)
=======
        assert_frame_equal(sim1.holdings, sim2.holdings, check_names=False)
        assert_frame_equal(sim1.trades, sim2.trades, check_names=False)
        assert_series_equal(sim1.pnl, sim2.pnl, check_names=False)

    @staticmethod
    def make_container(holdings, trades, pnl):
        container = namedtuple("sim_result", ["holdings", "trades", "pnl"])
        return container(holdings, trades, pnl)

    def make_exposures(self, root_generics):
        return Exposures.from_folder(self.metadata, self.marketdata,
                                     root_generics)

    def make_portfolio(self, exposures, offset=-3, all_monthly=False,
                       **kwargs):

        # allow passing root_generics instead of exposures
        if not isinstance(exposures, Exposures):
            exposures = self.make_exposures(exposures)

        init_capital = self.CAPITAL

        portfolio = ExpiryPortfolio(offset, all_monthly, exposures,
                                    self.sd, self.ed, init_capital, **kwargs)
        return portfolio

    @staticmethod
    def make_signal(portfolio):
        asts = portfolio.future_generics + portfolio.equities
        dates = portfolio.rebalance_dates()
        signal = pd.DataFrame(1, index=dates, columns=asts)
        return signal

    @staticmethod
    def get_notionals(risk_target, capital, signals, prices, multipliers,
                      discrete):
        if discrete:
            def calc(sig, price, mult):
                return round(sig * risk_target * capital / (price * mult)) * price * mult  # NOQA
        else:
            def calc(sig, price, mult):
                return sig * risk_target * capital * price * mult
        notionals = []
        for s_i, p_i, m_i in zip(signals, prices, multipliers):
            notionals.append(calc(s_i, p_i, m_i))
        return notionals

    def read_futures_instr(self, instr):
        fn = os.path.join(self.marketdata, instr[:2], instr + ".csv")
        data = pd.read_csv(fn, parse_dates=True, index_col=0)
        data = data.Settle
        data.sort_index(inplace=True)
        return data

    def splice_futures_and_pnl(self, instr_sd_ed):
        # instr_sd_ed is a list of tuples,
        # e.g. [("ESH2015", sd, ed1), ("ESM2015", ed2)], only sd is given for
        # first contract, assummed consecutive afterwards
        MULTS = {"ES": 50, "TY": 1000}
        prices = []
        pnls = []
        instr, sd, ed = instr_sd_ed[0]
        sd = pd.Timestamp(sd)
        ed = pd.Timestamp(ed)
        price = self.read_futures_instr(instr)
        price = price.loc[sd:ed]
        # drop NaN at start
        pnls.append(price.diff().iloc[1:])
        # since holdings on rebalance day are post rebalance holdings
        prices.append(price.iloc[:-1])

        sd = ed
        for i, instr_ed in enumerate(instr_sd_ed[1:]):
            instr, ed = instr_ed
            ed = pd.Timestamp(ed)
            price = self.read_futures_instr(instr)
            price = price.loc[sd:ed]
            # drop NaN at start
            pnls.append(price.diff().iloc[1:])
            # check for last element
            if i < (len(instr_sd_ed[1:]) - 1):
                prices.append(price.iloc[:-1])
            else:
                prices.append(price)
            sd = ed

        prices = pd.concat(prices, axis=0) * MULTS[instr[:2]]
        pnls = pd.concat(pnls, axis=0) * MULTS[instr[:2]]
        return prices, pnls

    def splice_returns(self, instr_sd_ed):
        # instr_sd_ed is a list of tuples,
        # e.g. [("ESH2015", sd1, ed1), ("ESM2015", sd2, ed2)]

        rets = []
        for instr, sd, ed in instr_sd_ed:
            sd = pd.Timestamp(sd)
            ed = pd.Timestamp(ed)
            price = self.read_futures_instr(instr)
            rets.append(price.pct_change().loc[sd:ed])
        rets = pd.concat(rets, axis=0)
        return rets
>>>>>>> 24d49362

    def test_rebalance_dates(self):
        # each contract rolling individually, same offset
        exposures = util.make_exposures(
            ["ES", "TY"], self.metadata, self.marketdata
        )
        portfolio = util.make_portfolio(
            exposures, self.sd, self.ed, self.CAPITAL
        )
        rebal_dates = portfolio.rebalance_dates()
        exp_rebal_dates = pd.DatetimeIndex(["2015-01-02", "2015-02-24",
                                            "2015-03-17"])
        assert_index_equal(rebal_dates, exp_rebal_dates)

        # rolling all monthly contracts together, same offset
        portfolio = util.make_portfolio(
            exposures, self.sd, self.ed, self.CAPITAL, all_monthly=True
        )
        rebal_dates = portfolio.rebalance_dates()
        exp_rebal_dates = pd.DatetimeIndex(["2015-01-02", "2015-02-24"])
        assert_index_equal(rebal_dates, exp_rebal_dates)

        # rolling each contract individually, different offset
        portfolio = util.make_portfolio(
            exposures, self.sd, self.ed, self.CAPITAL,
            offset={"ES": -3, "TY": -4}
        )
        rebal_dates = portfolio.rebalance_dates()
        exp_rebal_dates = pd.DatetimeIndex(["2015-01-02", "2015-02-23",
                                            "2015-03-17"])
        assert_index_equal(rebal_dates, exp_rebal_dates)

    def test_tradeables_dates(self):
        exposures = util.make_exposures(
            ["ES", "TY"], self.metadata, self.marketdata
        )
        portfolio = util.make_portfolio(
            exposures, self.sd, self.ed, self.CAPITAL
        )
        tradeable_dates = portfolio.tradeable_dates()
        # no CME holdiays between this date range
        exp_tradeable_dates = pd.date_range("2015-01-02", "2015-03-23",
                                            freq="B")
        assert_index_equal(tradeable_dates, exp_tradeable_dates)

        # with an adhoc holiday
        holidays = [pd.Timestamp("2015-01-02", tz="EST")]
        portfolio = util.make_portfolio(
            exposures, self.sd, self.ed, self.CAPITAL, holidays=holidays
        )
        tradeable_dates = portfolio.tradeable_dates()
        exp_tradeable_dates = pd.date_range("2015-01-03", "2015-03-23",
                                            freq="B")
        assert_index_equal(tradeable_dates, exp_tradeable_dates)

    def test_simulation_tradeable_futures(self):
        RISK_TARGET = 0.12
        exposures = util.make_exposures(
            ["ES", "TY"], self.metadata, self.marketdata
        )
        portfolio = util.make_portfolio(
            exposures, self.sd, self.ed, self.CAPITAL
        )
        signal = util.make_signal(portfolio)

        sim_res = portfolio.simulate(signal, tradeables=True, reinvest=False,
                                     risk_target=RISK_TARGET)

        # since contracts held is only 1 just look at notional of a contract
        es_hlds, es_pnl = util.splice_futures_and_pnl(
          self.marketdata,
          [("ESH2015", "2015-01-02", "2015-03-17"), ("ESM2015", "2015-03-23")]
        )
        # since contracts held is only 1 just look at notional of a contract
        ty_hlds, ty_pnl = util.splice_futures_and_pnl(
          self.marketdata,
          [("TYH2015", "2015-01-02", "2015-02-24"), ("TYM2015", "2015-03-23")]
        )

        hlds_exp = pd.concat([es_hlds, ty_hlds], axis=1, keys=["ES1", "TY1"])
        pnls_exp = pd.concat([es_pnl, ty_pnl], axis=1, keys=["ES1", "TY1"])

        # account for missing settlement pricing data from sources
        trdble_dates = portfolio.tradeable_dates()
        hlds_exp = hlds_exp.reindex(trdble_dates).fillna(method="ffill")
        pnls_exp = pnls_exp.reindex(trdble_dates).fillna(value=0).sum(axis=1)

        # prices for ESH2015, ESH2015, ESM2015, TYH2015, TYH2015, TYM2015
        # for dates 2015-01-02, 2015-03-17, 2015-03-17, 2015-01-02, 2015-02-24, 2015-02-24  # NOQA
        prices = (2046.25, 2074.5, 2066.25, 127.15625, 128.6875, 128.046875)
        mults = (50, 50, 50, 1000, 1000, 1000)
        signals = (1, 1, 1, 1, 1, 1)

        notionals = util.get_notionals(
            RISK_TARGET, self.CAPITAL, signals, prices, mults, discrete=True
        )

        es1 = notionals[0]
        es2 = notionals[2] - notionals[1]
        ty1 = notionals[3]
        ty2 = notionals[5] - notionals[4]

        rebal_dts = portfolio.rebalance_dates()
        trds_exp = pd.DataFrame([[es1, ty1], [0.0, ty2], [es2, 0.0]],
                                index=rebal_dts, columns=["ES1", "TY1"]).round(2)  # NOQA

        exp_sim_res = util.make_container(hlds_exp, trds_exp, pnls_exp)
        self.assert_simulation_equal(sim_res, exp_sim_res)

    def test_simulation_tradeable_futures_multiple_generics(self):
        RISK_TARGET = 0.12
        exposures = util.make_exposures(
            {"ES": ["ES1"], "TY": ["TY1", "TY2"]}, self.metadata,
            self.marketdata
        )
        portfolio = util.make_portfolio(
            exposures, self.sd, self.ed, self.CAPITAL
        )
        signal = util.make_signal(portfolio)

        sim_res = portfolio.simulate(signal, tradeables=True, reinvest=False,
                                     risk_target=RISK_TARGET)

        # since contracts held is only 1 just look at notional of a contract
        es_hlds, es_pnl = util.splice_futures_and_pnl(
          self.marketdata,
          [("ESH2015", "2015-01-02", "2015-03-17"), ("ESM2015", "2015-03-23")]
        )
        # since contracts held is only 1 just look at notional of a contract
        ty_hlds, ty_pnl = util.splice_futures_and_pnl(
          self.marketdata,
          [("TYH2015", "2015-01-02", "2015-02-24"), ("TYM2015", "2015-03-23")]
        )
        ty2_hlds, ty2_pnl = util.splice_futures_and_pnl(
          self.marketdata,
          [("TYM2015", "2015-01-02", "2015-02-24"), ("TYU2015", "2015-03-23")]
        )

        hlds_exp = pd.concat([es_hlds, ty_hlds, ty2_hlds],
                             axis=1, keys=["ES1", "TY1", "TY2"])
        pnls_exp = pd.concat([es_pnl, ty_pnl, ty2_pnl],
                             axis=1, keys=["ES1", "TY1", "TY2"])

        # account for missing settlement pricing data from sources
        trdble_dates = portfolio.tradeable_dates()
        hlds_exp = hlds_exp.reindex(trdble_dates).fillna(method="ffill")
        pnls_exp = pnls_exp.reindex(trdble_dates).fillna(value=0).sum(axis=1)

        # prices for ESH2015, ESH2015, ESM2015, TYH2015, TYH2015, TYM2015, TYM2015, TYM2015, TYU2015  # NOQA
        # for dates 2015-01-02, 2015-03-17, 2015-03-17, 2015-01-02, 2015-02-24, 2015-02-24, 2015-01-02, 2015-02-24, 2015-02-24  # NOQA
        prices = (2046.25, 2074.5, 2066.25,
                  127.15625, 128.6875, 128.046875,
                  126.421875, 128.046875, 127.625)
        mults = (50, 50, 50, 1000, 1000, 1000, 1000, 1000, 1000)
        signals = (1, 1, 1, 1, 1, 1, 1, 1, 1)

        notionals = util.get_notionals(
            RISK_TARGET, self.CAPITAL, signals, prices, mults, discrete=True
        )

        es_t1 = notionals[0]
        es_t3 = notionals[2] - notionals[1]
        ty_t1 = notionals[3]
        ty_t2 = notionals[5] - notionals[4]
        ty2_t1 = notionals[6]
        ty2_t2 = notionals[8] - notionals[7]

        rebal_dts = portfolio.rebalance_dates()
        trds_exp = pd.DataFrame([[es_t1, ty_t1, ty2_t1], [0.0, ty_t2, ty2_t2],
                                 [es_t3, 0.0, 0.0]], index=rebal_dts,
                                columns=["ES1", "TY1", 'TY2']).round(2)

        exp_sim_res = util.make_container(hlds_exp, trds_exp, pnls_exp)
        self.assert_simulation_equal(sim_res, exp_sim_res)

    def test_simulation_fungible_futures(self):
        RISK_TARGET = 0.12
        exposures = util.make_exposures(["ES"], self.metadata, self.marketdata)
        portfolio = util.make_portfolio(
            exposures, self.sd, self.ed, self.CAPITAL
        )
        sig_val = 1
        signal = util.make_signal(portfolio) * sig_val

        sim_res = portfolio.simulate(signal, tradeables=False, reinvest=False,
                                     risk_target=RISK_TARGET)

        rets = util.splice_returns(
            self.marketdata,
            [("ESH2015", "2015-01-02", "2015-03-17"),
             ("ESM2015", "2015-03-18", "2015-03-23")]
        )
        rets.iloc[0] = 0
        es_hlds1 = (1 + rets.loc[:"2015-03-17"]).cumprod() * self.CAPITAL * sig_val * RISK_TARGET  # NOQA
        rets2 = rets.loc["2015-03-17":]
        rets2.iloc[0] = 0
        es_hlds2 = (1 + rets2.loc["2015-03-17":]).cumprod() * self.CAPITAL * sig_val * RISK_TARGET  # NOQA
        es_hlds = pd.concat([es_hlds1.iloc[:-1], es_hlds2], axis=0)
        es_hlds = pd.DataFrame(es_hlds)
        es_hlds.columns = ["ES1"]

        es_pnl = pd.concat([es_hlds1.diff(), es_hlds2.diff().iloc[1:]], axis=0)
        es_pnl.loc["2015-01-02"] = 0
        # account for missing settlement pricing data from sources
        trdble_dates = portfolio.tradeable_dates()
        hlds_exp = es_hlds.reindex(trdble_dates).fillna(method="ffill")
        pnls_exp = es_pnl.reindex(trdble_dates).fillna(value=0)
        pnls_exp.name = None

        es_pre_rebal_hlds = es_hlds1.loc["2015-03-17"]
        vals = [self.CAPITAL * sig_val * RISK_TARGET,
                self.CAPITAL * sig_val * RISK_TARGET - es_pre_rebal_hlds]
        trds_exp = pd.DataFrame(
            vals,
            index=pd.DatetimeIndex(["2015-01-02", "2015-03-17"]),
            columns=["ES1"]
        )

        exp_sim_res = util.make_container(hlds_exp, trds_exp, pnls_exp)
        self.assert_simulation_equal(sim_res, exp_sim_res)

    def test_simulation_fungible_reinvest_futures(self):
        RISK_TARGET = 0.12
        exposures = util.make_exposures(
            ["ES"], self.metadata, self.marketdata
        )
        portfolio = util.make_portfolio(
            exposures, self.sd, self.ed, self.CAPITAL
        )
        sig_val = 1
        signal = util.make_signal(portfolio) * sig_val

        sim_res = portfolio.simulate(signal, tradeables=False, reinvest=True,
                                     risk_target=RISK_TARGET)

        rets = util.splice_returns(
            self.marketdata,
            [("ESH2015", "2015-01-02", "2015-03-17"),
             ("ESM2015", "2015-03-18", "2015-03-23")]
        )
        rets.iloc[0] = 0
        es_hlds1 = (1 + rets.loc[:"2015-03-17"]).cumprod() * self.CAPITAL * sig_val * RISK_TARGET  # NOQA
        NEW_CAPITAL = es_hlds1.diff().sum() + self.CAPITAL
        rets2 = rets.loc["2015-03-17":]
        rets2.iloc[0] = 0
        es_hlds2 = (1 + rets2.loc["2015-03-17":]).cumprod() * NEW_CAPITAL * sig_val * RISK_TARGET  # NOQA
        es_hlds = pd.concat([es_hlds1.iloc[:-1], es_hlds2], axis=0)
        es_hlds = pd.DataFrame(es_hlds)
        es_hlds.columns = ["ES1"]

        es_pnl = pd.concat([es_hlds1.diff(), es_hlds2.diff().iloc[1:]], axis=0)
        es_pnl.loc["2015-01-02"] = 0
        # account for missing settlement pricing data from sources
        trdble_dates = portfolio.tradeable_dates()
        hlds_exp = es_hlds.reindex(trdble_dates).fillna(method="ffill")
        pnls_exp = es_pnl.reindex(trdble_dates).fillna(value=0)
        pnls_exp.name = None

        es_pre_rebal_hlds = es_hlds1.loc["2015-03-17"]
        vals = [self.CAPITAL * sig_val * RISK_TARGET,
                NEW_CAPITAL * sig_val * RISK_TARGET - es_pre_rebal_hlds]
        trds_exp = pd.DataFrame(
            vals,
            index=pd.DatetimeIndex(["2015-01-02", "2015-03-17"]),
            columns=["ES1"]
        )

<<<<<<< HEAD
        exp_sim_res = util.make_container(hlds_exp, trds_exp, pnls_exp)
        self.assert_simulation_equal(sim_res, exp_sim_res)

    def test_return_calculations(self):
        # https://github.com/pandas-dev/pandas/issues/21200
        idx = pd.MultiIndex.from_product(
            [pd.date_range("2015-01-01", "2015-01-03"), ["A1", "A2"]]
        )
        s = pd.Series([1, 3, 1.5, 1.5, 3, 4.5], index=idx)

        rets = strat.calc_returns(s)
        rets_exp = pd.Series([np.NaN, np.NaN, 0.5, -0.5, 1, 2], index=idx)
        assert_series_equal(rets, rets_exp)
=======
        exp_sim_res = self.make_container(hlds_exp, trds_exp, pnls_exp)
        self.assert_simulation_equal(sim_res, exp_sim_res)

    def test_rebalance_dates_instruments_error(self):
        # test for https://github.com/matthewgilbert/strategy/issues/3
        portfolio = self.make_portfolio(["ES"])
        rebal_dts = pd.DatetimeIndex([])
        weights = portfolio.instrument_weights()

        def raise_value_error():
            portfolio._validate_weights_and_rebalances(weights, rebal_dts)

        self.assertRaises(ValueError, raise_value_error)

    def test_fixed_frequency_dates(self):
        exposures = self.make_exposures(["XIV"])
        port = FixedFrequencyPortfolio("monthly", -3, exposures=exposures,
                                       start_date="2015-01-17",
                                       end_date="2015-01-28")
        dts = port.rebalance_dates()
        exp_dts = pd.DatetimeIndex(["2015-01-17", "2015-01-28"])
        assert_index_equal(dts, exp_dts)

        port = FixedFrequencyPortfolio("monthly", -3, exposures=exposures,
                                       start_date="2015-01-17",
                                       end_date="2015-02-28")
        dts = port.rebalance_dates()
        exp_dts = pd.DatetimeIndex(["2015-01-17", "2015-01-28", "2015-02-25"])
        assert_index_equal(dts, exp_dts)

        port = FixedFrequencyPortfolio("monthly", [-3, -1],
                                       exposures=exposures,
                                       start_date="2015-01-17",
                                       end_date="2015-01-30")
        dts = port.rebalance_dates()
        exp_dts = pd.DatetimeIndex(["2015-01-17", "2015-01-28", "2015-01-30"])
        assert_index_equal(dts, exp_dts)

        port = FixedFrequencyPortfolio("weekly", [0, 2],
                                       exposures=exposures,
                                       start_date="2015-01-02",
                                       end_date="2015-01-13")

        dts = port.rebalance_dates()
        exp_dts = pd.DatetimeIndex(["2015-01-02", "2015-01-05", "2015-01-07",
                                    "2015-01-12"])
        assert_index_equal(dts, exp_dts)

    def test_simulation_fungible_equity(self):
        RISK_TARGET = 0.12
        exposures = self.make_exposures(["XIV"])
        sd = pd.Timestamp("2015-01-02")
        ed = pd.Timestamp("2015-01-13")
        portfolio = FixedFrequencyPortfolio("weekly", -1,
                                            exposures=exposures,
                                            start_date=sd,
                                            end_date=ed,
                                            initial_capital=self.CAPITAL)
        sig_val = 1
        signal = self.make_signal(portfolio) * sig_val

        sim_res = portfolio.simulate(signal, tradeables=False, reinvest=False,
                                     risk_target=RISK_TARGET)

        fn = os.path.join(self.marketdata, "XIV", "XIV" + ".csv")
        prices = pd.read_csv(fn, parse_dates=True, index_col=0)
        prices.sort_index(inplace=True)
        prices = prices.loc[:, "Adj Close"]
        rets = prices.loc[sd:ed].pct_change()
        rets.iloc[0] = 0

        hlds_exp1 = (1 + rets.loc[:"2015-01-09"]).cumprod() * self.CAPITAL * sig_val * RISK_TARGET  # NOQA
        rets.loc["2015-01-09"] = 0
        hlds_exp2 = (1 + rets.loc["2015-01-09":]).cumprod() * self.CAPITAL * sig_val * RISK_TARGET  # NOQA
        pnls_exp = pd.concat([hlds_exp1.diff(), hlds_exp2.diff().iloc[1:]],
                             axis=0)
        pnls_exp.loc["2015-01-02"] = 0

        hlds_exp = pd.concat([hlds_exp1.iloc[:-1], hlds_exp2], axis=0)
        hlds_exp = hlds_exp.to_frame(name="XIV")

        trd1 = self.CAPITAL * 0.12
        trd2 = self.CAPITAL * 0.12 - hlds_exp1.loc["2015-01-09"]
        trds_exp = pd.DataFrame([trd1, trd2],
                                index=pd.DatetimeIndex(["2015-01-02",
                                                       "2015-01-09"]),
                                columns=["XIV"])

        exp_sim_res = self.make_container(hlds_exp, trds_exp, pnls_exp)
        self.assert_simulation_equal(sim_res, exp_sim_res)
>>>>>>> 24d49362
<|MERGE_RESOLUTION|>--- conflicted
+++ resolved
@@ -1,8 +1,3 @@
-<<<<<<< HEAD
-=======
-from strategy.portfolios import ExpiryPortfolio, FixedFrequencyPortfolio
-from strategy.strategy import Exposures
->>>>>>> 24d49362
 import strategy.strategy as strat
 import pandas as pd
 import numpy as np
@@ -32,114 +27,9 @@
 
     def assert_simulation_equal(self, sim1, sim2):
         self.assertEquals(sim1._fields, sim2._fields)
-<<<<<<< HEAD
-        assert_frame_equal(sim1.holdings, sim2.holdings, check_exact=False)
-        assert_frame_equal(sim1.trades, sim2.trades, check_exact=False)
-        assert_series_equal(sim1.pnl, sim2.pnl, check_exact=False)
-=======
-        assert_frame_equal(sim1.holdings, sim2.holdings, check_names=False)
-        assert_frame_equal(sim1.trades, sim2.trades, check_names=False)
-        assert_series_equal(sim1.pnl, sim2.pnl, check_names=False)
-
-    @staticmethod
-    def make_container(holdings, trades, pnl):
-        container = namedtuple("sim_result", ["holdings", "trades", "pnl"])
-        return container(holdings, trades, pnl)
-
-    def make_exposures(self, root_generics):
-        return Exposures.from_folder(self.metadata, self.marketdata,
-                                     root_generics)
-
-    def make_portfolio(self, exposures, offset=-3, all_monthly=False,
-                       **kwargs):
-
-        # allow passing root_generics instead of exposures
-        if not isinstance(exposures, Exposures):
-            exposures = self.make_exposures(exposures)
-
-        init_capital = self.CAPITAL
-
-        portfolio = ExpiryPortfolio(offset, all_monthly, exposures,
-                                    self.sd, self.ed, init_capital, **kwargs)
-        return portfolio
-
-    @staticmethod
-    def make_signal(portfolio):
-        asts = portfolio.future_generics + portfolio.equities
-        dates = portfolio.rebalance_dates()
-        signal = pd.DataFrame(1, index=dates, columns=asts)
-        return signal
-
-    @staticmethod
-    def get_notionals(risk_target, capital, signals, prices, multipliers,
-                      discrete):
-        if discrete:
-            def calc(sig, price, mult):
-                return round(sig * risk_target * capital / (price * mult)) * price * mult  # NOQA
-        else:
-            def calc(sig, price, mult):
-                return sig * risk_target * capital * price * mult
-        notionals = []
-        for s_i, p_i, m_i in zip(signals, prices, multipliers):
-            notionals.append(calc(s_i, p_i, m_i))
-        return notionals
-
-    def read_futures_instr(self, instr):
-        fn = os.path.join(self.marketdata, instr[:2], instr + ".csv")
-        data = pd.read_csv(fn, parse_dates=True, index_col=0)
-        data = data.Settle
-        data.sort_index(inplace=True)
-        return data
-
-    def splice_futures_and_pnl(self, instr_sd_ed):
-        # instr_sd_ed is a list of tuples,
-        # e.g. [("ESH2015", sd, ed1), ("ESM2015", ed2)], only sd is given for
-        # first contract, assummed consecutive afterwards
-        MULTS = {"ES": 50, "TY": 1000}
-        prices = []
-        pnls = []
-        instr, sd, ed = instr_sd_ed[0]
-        sd = pd.Timestamp(sd)
-        ed = pd.Timestamp(ed)
-        price = self.read_futures_instr(instr)
-        price = price.loc[sd:ed]
-        # drop NaN at start
-        pnls.append(price.diff().iloc[1:])
-        # since holdings on rebalance day are post rebalance holdings
-        prices.append(price.iloc[:-1])
-
-        sd = ed
-        for i, instr_ed in enumerate(instr_sd_ed[1:]):
-            instr, ed = instr_ed
-            ed = pd.Timestamp(ed)
-            price = self.read_futures_instr(instr)
-            price = price.loc[sd:ed]
-            # drop NaN at start
-            pnls.append(price.diff().iloc[1:])
-            # check for last element
-            if i < (len(instr_sd_ed[1:]) - 1):
-                prices.append(price.iloc[:-1])
-            else:
-                prices.append(price)
-            sd = ed
-
-        prices = pd.concat(prices, axis=0) * MULTS[instr[:2]]
-        pnls = pd.concat(pnls, axis=0) * MULTS[instr[:2]]
-        return prices, pnls
-
-    def splice_returns(self, instr_sd_ed):
-        # instr_sd_ed is a list of tuples,
-        # e.g. [("ESH2015", sd1, ed1), ("ESM2015", sd2, ed2)]
-
-        rets = []
-        for instr, sd, ed in instr_sd_ed:
-            sd = pd.Timestamp(sd)
-            ed = pd.Timestamp(ed)
-            price = self.read_futures_instr(instr)
-            rets.append(price.pct_change().loc[sd:ed])
-        rets = pd.concat(rets, axis=0)
-        return rets
->>>>>>> 24d49362
+        assert_frame_equal(sim1.holdings, sim2.holdings)
+        assert_frame_equal(sim1.trades, sim2.trades)
+        assert_series_equal(sim1.pnl, sim2.pnl)
 
     def test_rebalance_dates(self):
         # each contract rolling individually, same offset
@@ -407,7 +297,6 @@
             columns=["ES1"]
         )
 
-<<<<<<< HEAD
         exp_sim_res = util.make_container(hlds_exp, trds_exp, pnls_exp)
         self.assert_simulation_equal(sim_res, exp_sim_res)
 
@@ -421,13 +310,13 @@
         rets = strat.calc_returns(s)
         rets_exp = pd.Series([np.NaN, np.NaN, 0.5, -0.5, 1, 2], index=idx)
         assert_series_equal(rets, rets_exp)
-=======
-        exp_sim_res = self.make_container(hlds_exp, trds_exp, pnls_exp)
-        self.assert_simulation_equal(sim_res, exp_sim_res)
 
     def test_rebalance_dates_instruments_error(self):
         # test for https://github.com/matthewgilbert/strategy/issues/3
-        portfolio = self.make_portfolio(["ES"])
+        exposures = util.make_exposures(["ES"], self.metadata, self.marketdata)
+        portfolio = util.make_portfolio(
+            exposures, self.sd, self.ed, self.CAPITAL
+        )
         rebal_dts = pd.DatetimeIndex([])
         weights = portfolio.instrument_weights()
 
@@ -437,34 +326,33 @@
         self.assertRaises(ValueError, raise_value_error)
 
     def test_fixed_frequency_dates(self):
-        exposures = self.make_exposures(["XIV"])
-        port = FixedFrequencyPortfolio("monthly", -3, exposures=exposures,
-                                       start_date="2015-01-17",
-                                       end_date="2015-01-28")
+        exposures = util.make_exposures(
+            ["XIV"], self.metadata, self.marketdata
+        )
+        port = util.make_frequency_portfolio(
+            "monthly", -3, exposures, "2015-01-17", "2015-01-28"
+        )
         dts = port.rebalance_dates()
         exp_dts = pd.DatetimeIndex(["2015-01-17", "2015-01-28"])
         assert_index_equal(dts, exp_dts)
 
-        port = FixedFrequencyPortfolio("monthly", -3, exposures=exposures,
-                                       start_date="2015-01-17",
-                                       end_date="2015-02-28")
+        port = util.make_frequency_portfolio(
+            "monthly", -3, exposures, "2015-01-17", "2015-02-28"
+        )
         dts = port.rebalance_dates()
         exp_dts = pd.DatetimeIndex(["2015-01-17", "2015-01-28", "2015-02-25"])
         assert_index_equal(dts, exp_dts)
 
-        port = FixedFrequencyPortfolio("monthly", [-3, -1],
-                                       exposures=exposures,
-                                       start_date="2015-01-17",
-                                       end_date="2015-01-30")
+        port = util.make_frequency_portfolio(
+            "monthly", [-3, -1], exposures, "2015-01-17", "2015-01-30"
+        )
         dts = port.rebalance_dates()
         exp_dts = pd.DatetimeIndex(["2015-01-17", "2015-01-28", "2015-01-30"])
         assert_index_equal(dts, exp_dts)
 
-        port = FixedFrequencyPortfolio("weekly", [0, 2],
-                                       exposures=exposures,
-                                       start_date="2015-01-02",
-                                       end_date="2015-01-13")
-
+        port = util.make_frequency_portfolio(
+            "weekly", [0, 2], exposures, "2015-01-02", "2015-01-13"
+        )
         dts = port.rebalance_dates()
         exp_dts = pd.DatetimeIndex(["2015-01-02", "2015-01-05", "2015-01-07",
                                     "2015-01-12"])
@@ -472,16 +360,16 @@
 
     def test_simulation_fungible_equity(self):
         RISK_TARGET = 0.12
-        exposures = self.make_exposures(["XIV"])
+        exposures = util.make_exposures(
+            ["XIV"], self.metadata, self.marketdata
+        )
         sd = pd.Timestamp("2015-01-02")
         ed = pd.Timestamp("2015-01-13")
-        portfolio = FixedFrequencyPortfolio("weekly", -1,
-                                            exposures=exposures,
-                                            start_date=sd,
-                                            end_date=ed,
-                                            initial_capital=self.CAPITAL)
+        portfolio = util.make_frequency_portfolio(
+            "weekly", -1, exposures, sd, ed, initial_capital=self.CAPITAL
+        )
         sig_val = 1
-        signal = self.make_signal(portfolio) * sig_val
+        signal = util.make_signal(portfolio) * sig_val
 
         sim_res = portfolio.simulate(signal, tradeables=False, reinvest=False,
                                      risk_target=RISK_TARGET)
@@ -499,17 +387,20 @@
         pnls_exp = pd.concat([hlds_exp1.diff(), hlds_exp2.diff().iloc[1:]],
                              axis=0)
         pnls_exp.loc["2015-01-02"] = 0
+        pnls_exp.index.names = [None]
+        pnls_exp.name = None
 
         hlds_exp = pd.concat([hlds_exp1.iloc[:-1], hlds_exp2], axis=0)
         hlds_exp = hlds_exp.to_frame(name="XIV")
+        hlds_exp.index.names = [None]
 
         trd1 = self.CAPITAL * 0.12
         trd2 = self.CAPITAL * 0.12 - hlds_exp1.loc["2015-01-09"]
-        trds_exp = pd.DataFrame([trd1, trd2],
-                                index=pd.DatetimeIndex(["2015-01-02",
-                                                       "2015-01-09"]),
-                                columns=["XIV"])
-
-        exp_sim_res = self.make_container(hlds_exp, trds_exp, pnls_exp)
-        self.assert_simulation_equal(sim_res, exp_sim_res)
->>>>>>> 24d49362
+        trds_exp = pd.DataFrame(
+            [trd1, trd2],
+            index=pd.DatetimeIndex(["2015-01-02", "2015-01-09"]),
+            columns=["XIV"]
+        )
+
+        exp_sim_res = util.make_container(hlds_exp, trds_exp, pnls_exp)
+        self.assert_simulation_equal(sim_res, exp_sim_res)